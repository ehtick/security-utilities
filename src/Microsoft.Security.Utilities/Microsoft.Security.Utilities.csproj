﻿<Project Sdk="Microsoft.NET.Sdk">

  <PropertyGroup>
    <IsPackable>true</IsPackable>
    <TargetFrameworks>net45;net452;netstandard2.0;netstandard2.1;net5.0</TargetFrameworks>
    <EnableNETAnalyzers>false</EnableNETAnalyzers>
    <GenerateDocumentationFile>true</GenerateDocumentationFile>
  </PropertyGroup>

  <Import Project="$(MSBuildThisFileDirectory)..\Build.props" />

  <PropertyGroup Label="Package">
    <Title>$(RootNamespace)</Title>
    <PackageId>$(RootNamespace)</PackageId>
  </PropertyGroup>

  <PropertyGroup Condition="$(TargetFramework) == 'net452' OR $(TargetFramework) == 'net45'">
    <AllowUnsafeBlocks>true</AllowUnsafeBlocks>
  </PropertyGroup>

  <ItemGroup Condition="$(TargetFramework) == 'netstandard2.0'">
    <PackageReference Include="System.Memory" Version="4.5.4" />
  </ItemGroup>

  <ItemGroup>
<<<<<<< HEAD
=======
    <None Remove="stylecop.json" />
  </ItemGroup>

  <ItemGroup>
    <AdditionalFiles Include="stylecop.json" />
  </ItemGroup>

  <ItemGroup>
    <PackageReference Include="StyleCop.Analyzers" Version="1.1.118">
      <PrivateAssets>all</PrivateAssets>
      <IncludeAssets>runtime; build; native; contentfiles; analyzers; buildtransitive</IncludeAssets>
    </PackageReference>
  </ItemGroup>

  <ItemGroup>
>>>>>>> c8ddd401
    <None Include="../../ReleaseHistory.md" Pack="true" PackagePath="ReleaseHistory.md">
      <CopyToOutputDirectory>PreserveNewest</CopyToOutputDirectory>
    </None>
  </ItemGroup>

</Project><|MERGE_RESOLUTION|>--- conflicted
+++ resolved
@@ -23,8 +23,6 @@
   </ItemGroup>
 
   <ItemGroup>
-<<<<<<< HEAD
-=======
     <None Remove="stylecop.json" />
   </ItemGroup>
 
@@ -40,7 +38,6 @@
   </ItemGroup>
 
   <ItemGroup>
->>>>>>> c8ddd401
     <None Include="../../ReleaseHistory.md" Pack="true" PackagePath="ReleaseHistory.md">
       <CopyToOutputDirectory>PreserveNewest</CopyToOutputDirectory>
     </None>
